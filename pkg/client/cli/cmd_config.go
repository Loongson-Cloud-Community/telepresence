package cli

import (
	"context"
	"encoding/json"
	"path/filepath"

	"github.com/spf13/cobra"
	"github.com/spf13/pflag"
	empty "google.golang.org/protobuf/types/known/emptypb"

	"github.com/telepresenceio/telepresence/rpc/v2/connector"
	"github.com/telepresenceio/telepresence/v2/pkg/client"
	"github.com/telepresenceio/telepresence/v2/pkg/client/cli/ann"
	"github.com/telepresenceio/telepresence/v2/pkg/client/cli/output"
	"github.com/telepresenceio/telepresence/v2/pkg/client/cli/util"
	"github.com/telepresenceio/telepresence/v2/pkg/filelocation"
)

func configCommand(ctx context.Context) *cobra.Command {
	cmd := &cobra.Command{
		Use: "config",
	}
	cmd.AddCommand(configViewCommand(ctx))
	return cmd
}

func configViewCommand(ctx context.Context) *cobra.Command {
	var kubeFlags *pflag.FlagSet
	var request *connector.ConnectRequest

	cmd := &cobra.Command{
		Use:               "view",
		Args:              cobra.NoArgs,
		PersistentPreRunE: output.DefaultYAML,
		Short:             "View current Telepresence configuration",
		RunE: func(cmd *cobra.Command, args []string) error {
			request.KubeFlags = util.FlagMap(kubeFlags)
			util.AddKubeconfigEnv(request)
			cmd.SetContext(util.WithConnectionRequest(cmd.Context(), request))
			return configView(cmd, args)
		},
	}
	cmd.Flags().BoolP("client-only", "c", false, "Only view config from client file.")
<<<<<<< HEAD
	request, kubeFlags = InitConnectRequest(cmd)
=======
	request, kubeFlags = InitConnectRequest(ctx, cmd)
>>>>>>> 5f7f6319
	return cmd
}

func configView(cmd *cobra.Command, _ []string) error {
	var cfg client.SessionConfig
	clientOnly, _ := cmd.Flags().GetBool("client-only")
	if clientOnly {
		// Unable to establish a session, so try to convey the local config instead. It
		// may be helpful in diagnosing the problem.
		ctx := cmd.Context()
		cfgDir, err := filelocation.AppUserConfigDir(ctx)
		if err != nil {
			return err
		}
		cfg.Config = client.GetConfig(cmd.Context())
		cfg.ClientFile = filepath.Join(cfgDir, client.ConfigFile)

		rq := util.GetConnectRequest(ctx)
		kc, err := client.NewKubeconfig(ctx, rq.KubeFlags, rq.ManagerNamespace)
		if err != nil {
			return err
		}
		cfg.Routing.AlsoProxy = kc.AlsoProxy
		cfg.Routing.NeverProxy = kc.NeverProxy
		if dns := kc.DNS; dns != nil {
			cfg.DNS.ExcludeSuffixes = dns.ExcludeSuffixes
			cfg.DNS.IncludeSuffixes = dns.IncludeSuffixes
			cfg.DNS.LookupTimeout = dns.LookupTimeout.Duration
			cfg.DNS.LocalIP = dns.LocalIP.IP()
			cfg.DNS.RemoteIP = dns.RemoteIP.IP()
		}
		if mgr := kc.Manager; mgr != nil {
			cfg.ManagerNamespace = mgr.Namespace
		}
		output.Object(ctx, &cfg, true)
		return nil
	}

	cmd.Annotations = map[string]string{
		ann.Session: ann.Required,
	}
	if err := util.InitCommand(cmd); err != nil {
		return err
	}
	ctx := cmd.Context()
	cc, err := util.GetUserDaemon(ctx).GetConfig(ctx, &empty.Empty{})
	if err != nil {
		return err
	}
	err = json.Unmarshal(cc.Json, &cfg)
	if err != nil {
		return err
	}
	output.Object(ctx, &cfg, true)
	return nil
}<|MERGE_RESOLUTION|>--- conflicted
+++ resolved
@@ -42,11 +42,7 @@
 		},
 	}
 	cmd.Flags().BoolP("client-only", "c", false, "Only view config from client file.")
-<<<<<<< HEAD
-	request, kubeFlags = InitConnectRequest(cmd)
-=======
 	request, kubeFlags = InitConnectRequest(ctx, cmd)
->>>>>>> 5f7f6319
 	return cmd
 }
 
