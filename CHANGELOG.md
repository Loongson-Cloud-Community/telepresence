# Changelog

### 2.3.0 TBD
<<<<<<< HEAD
- Bugfix: Using --docker-run no longer fail to mount remote volumes when docker runs as root
=======
- Change: A TUN-device is used instead of firewall rules for routing outbound connections.
- Change: Outbound connections now use gRPC instead of ssh, and the traffic-manager no longer has a sshd running.
- Change: The traffic-agent no longer has a sshd running. Remote volume mounts use sshfs in slave mode, talking directly to sftp.
- Change: The local DNS now routes the name lookups to intercepted agents or traffic-manager.
>>>>>>> 8c440168

### 2.2.2 (May 17, 2021)
- Feature: Telepresence translates legacy Telepresence commands into viable Telepresence commands.
- Bugfix: Intercepts will only look for agents that are in the same namespace as the intercept.

### 2.2.1 (April 29, 2021)

- Bugfix: Improve `ambassador` namespace detection that was trying to create the namespace even when the namespace existed, which was an undesired RBAC escalation for operators.
- Bugfix: Telepresence will now no longer generate excessive traffic trying repeatedly to exchange auth tokens with Ambassador Cloud.  This could happen when upgrading from <2.1.4 if you had an expired `telepresence login` from before upgrading.
- Bugfix: `telepresence login` now correctly handles expired logins, just like all of the other subcommands.

### 2.2.0 (April 19, 2021)

- Feature: `telepresence intercept` now has the option `--docker-run` which will start a docker container with intercepted environment and volume mounts.
- Bugfix: `telepresence uninstall` can once again uninstall agents installed by older versions of Telepresence.
- Feature: Addition of `telepresence current-cluster-id` and `telepresence license` commands for using licenses with the Ambassador extension, primarily in air-gapped environments.

### 2.1.5 (April 12, 2021)

- Feature: When intercepting `--port` now supports specifying a service port or a service name.  Previously, only service name was supported.
- Feature: Intercepts using `--mechanism=http` now support mTLS.
- Bugfix: One of the log messages was using the incorrect variable, which led to misleading error messages on `telepresence uninstall`.
- Bugfix: Telepresence no longer generates port names longer than 15 characters.

### 2.1.4 (April 5, 2021)

- Feature: `telepresence status` has been enhanced to provide more information.  In particular, it now provides separate information on the daemon and connector processes, as well as showing login status.
- Feature: Telepresence now supports intercepting StatefulSets
- Change: Telepresence necessary RBAC has been refined to support StatefulSets and now requires "get,list,update" for StatefulSets
- Change: Telepresence no longer requires that port 1080 must be available.
- Change: Telepresence now makes use of refresh tokens to avoid requiring the user to manually log in so often.
- Bugfix: Fix race condition that occurred when intercepting a ReplicaSet while another pod was terminating in the same namespace (this fixes a transient test failure)
- Bugfix: Fix error when intercepting a ReplicaSet requires the containerPort to be hidden.
- Bugfix: `telepresence quit` no longer starts the daemon process just to shut it down.
- Bugfix: Telepresence no longer hangs the next time it's run after getting killed.
- Bugfix: Telepresence now does a better job of automatically logging in as necessary, especially with regard to expired logins.
- Bugfix: Telepresence was incorrectly looking across all namespaces for services when intercepting, but now it only looks in the given namespace.  This should prevent people from running into "Found multiple services" errors when services with the same selectors existed in other namespaces.

### 2.1.3 (March 29, 2021)

- Feature: Telepresence now supports intercepting ReplicaSets (that aren't owned by a Deployment)
- Change: The --deployment (-d) flag is now --workload (-w), as we start supporting more workloads than just Deployments
- Change: Telepresence necessary RBAC has changed and now requires "delete" for Pods and "get,list,update" for ReplicaSets
- Security: Upgrade to a newer OpenSSL, to address OpenSSL CVE-2021-23840.
- Bugfix: Connecting to Minikube/Hyperkit no longer fails intermittently.
- Bugfix: Telepresence will now make /var/run/secrets/kubernetes.io available when mounting remote volumes.
- Bugfix: Hiccups in the connection to the cluster will no longer cause the connector to shut down; it now retries properly.
- Bugfix: Fix a crash when binary dependencies are missing.
- Bugfix: You can now specify a service when doing an intercept (--service), this is useful if you have two services that select on the same labels (e.g. If using Argo Rollouts do deployments)

### 2.1.2 (March 19, 2021)

- Bugfix: Uninstalling agents now only happens once per deployment instead of once per agent.
- Bugfix: The list command no longer shows agents from namespaces that aren't mapped.
- Bugfix: IPv6 routes now work and don't prevent other pfctl rules being written in MacOS
- Bugfix: Pods with `hostname` and/or `subdomain` now get correct DNS-names and routes.
- Change: Service UID was added to InterceptSpec to better link intercepts and services.
- Feature: All timeouts can now be configured in a <user-config-dir>/telepresence/config.yml file

### 2.1.1 (March 12, 2021)

- Bugfix: When looking at the container to intercept, it will check if there's a better match before using a container without containerPorts.
- Bugfix: Telepresence will now map `kube-*` and `ambassador` namespaces by default.
- Bugfix: Service port declarations that lack a TargetPort field will now correctly default to using the Port field instead.
- Bugfix: Several DNS fixes.  Notably, introduce a fake "tel2-search" domain that gets replaced with a dynamic DNS search when queried, which fixes DNS for Docker with no `-net host`.
- Change: Improvements to how we report the requirements for volume mounts; notably, if the requirements are not met then it defaults to `--mount=false`.
- Change: There has been substantial code cleanup in the "connector" process.

### 2.1.0 (March 8, 2021)

- Feature: Support headless services (including ExternalName), which you can use if you used "Also Proxy" in telepresence 1.
- Feature: Preview URLs can now set a layer-5 hostname (TLS-SNI and HTTP "Host" header) that is different than the layer-3 hostname (IP-address/DNS-name) that is used to dial to the ingress.
- Feature: The Ingress info will now contain a layer-5 hostname that can be used for TLS-SLI and HTTP "Host" header when accessing a service.
- Feature: Users can choose which port to intercept when intercepting a service with multiple ports.
- Bugfix: Environment variables declared with `envFrom` in the app-container are now propagated correctly to the client during intercept.
- Bugfix: The description of the `--everything` flag for the `uninstall` command was corrected.
- Bugfix: Connecting to a large cluster could take a very long time and even make the process hang. This is no longer the case.
- Bugfix: Telepresence now explicitly requires macFUSE version 4.0.5 or higher for macOS.
- Bugfix: A `tail -F <daemon log file>` no longer results in a "Permission denied" when reconnecting to the cluster.
- Change: The telepresence daemon will no longer use port 1234 for the firewall-to-SOCKS server, but will instead choose an available port dynamically.
- Change: On connect, telepresence will no longer suggest the `--mapped-namespaces` flag when the user connects to a large cluster.

### 2.0.3 (February 24, 2021)

- Feature: There is now an extension mechanism where you can tell Telepresence about different agents and what arguments they support.  The new `--mechanism` flag can explicitly identify which extension to use.
- Feature: An intercept of `NAME` that is made using `--namespace=NAMESPACE` but not using `--deployment` will use `NAME` as the name of the deployment and `NAME-NAMESPACE` as the name of the intercept.
- Feature: Declare a local-only intercept for the purpose of getting direct outbound access to the intercept's namespace using boolean flag `--local-only`.
- Bugfix: Fix a regression in the DNS resolver that prevented name resolution using NAME.NAMESPACE. Instead, NAME.NAMESPACE.svc.cluster.local was required.
- Bugfix: Fixed race-condition in the agent causing attempts to dial to `:0`.
- Bugfix: It is now more strict about which agent versions are acceptable and will be more eager to apply upgrades.
- Change: Related to things now being in extensions, the `--match` flag has been renamed to `--http-match`.
- Change: Cluster connection timeout has been increased from 10s to 20s.
- Change: On connect, if telepresence detects a large cluster, it will suggest the `--mapped-namespaces` flag to the user as a way to speed it up.
- Change: The traffic-agent now has a readiness probe associated with its container.

### 2.0.2 (February 18, 2021)

- Feature: Telepresence is now capable of forwarding the intercepted Pod's volume mounts (as Telepresence 0.x did) via the `--mount` flag to `telepresence intercept`.
- Feature: Telepresence will now allow simultaneous intercepts in different namespaces.
- Feature: It is now possible for a user to limit what namespaces that will be used by the DNS-resolver and the NAT.
- Bugfix: Fix the kubectl version number check to handle version numbers with a "+" in them.
- Bugfix: Fix a bug with some configurations on macOS where we clash with mDNSResponder's use of port 53.

### 2.0.1 (February 9, 2021)

- Feature: Telepresence is now capable of forwarding the environment variables of an intercepted service (as Telepresence 0.x did) and emit them to a file as text or JSON. The environment variables will also be propagated to any command started by doing a `telepresence intercept nnn -- <command>`.
- Bugfix: A bug causing a failure in the Telepresence DNS resolver when attempting to listen to the Docker gateway IP was fixed. The fix affects Windows using a combination of Docker and WSL2 only.
- Bugfix: Telepresence now works correctly while OpenVPN is running on macOS.
- Change: The background processes `connector` and `daemon` will now use rotating logs and a common directory.
  + MacOS: `~/Library/Logs/telepresence/`
  + Linux: `$XDG_CACHE_HOME/telepresence/logs/` or `$HOME/.cache/telepresence/logs/`<|MERGE_RESOLUTION|>--- conflicted
+++ resolved
@@ -1,14 +1,11 @@
 # Changelog
 
 ### 2.3.0 TBD
-<<<<<<< HEAD
 - Bugfix: Using --docker-run no longer fail to mount remote volumes when docker runs as root
-=======
 - Change: A TUN-device is used instead of firewall rules for routing outbound connections.
 - Change: Outbound connections now use gRPC instead of ssh, and the traffic-manager no longer has a sshd running.
 - Change: The traffic-agent no longer has a sshd running. Remote volume mounts use sshfs in slave mode, talking directly to sftp.
 - Change: The local DNS now routes the name lookups to intercepted agents or traffic-manager.
->>>>>>> 8c440168
 
 ### 2.2.2 (May 17, 2021)
 - Feature: Telepresence translates legacy Telepresence commands into viable Telepresence commands.
