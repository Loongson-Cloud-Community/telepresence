--- conflicted
+++ resolved
@@ -70,7 +70,7 @@
 <div class="mermaid">
 graph TD
   subgraph Laptop
-    code["Source code for servicename"]==>local["servicename, running locally"]
+    code["Source code for servicename"]==>local["servicename, in container"]
     local---client[Telepresence client]
   end
   subgraph Kubernetes in Cloud
@@ -90,11 +90,6 @@
 * Python (2 or 3). This should be available on any Linux or OS X machine.
 * Access to your Kubernetes cluster, with local credentials on your machine.
   You can do this test by running `kubectl get pod` - if this works you're all set.
-* If you want to run your code outside of a Docker container you will also need `torsocks`.
-  
-  On Ubuntu: `sudo apt-get install --no-install-recommends torsocks`
-  
-  On OS X: `brew install torsocks`
 
 In order to install, run the following command:
 
@@ -128,11 +123,7 @@
 ```
 
 The Docker container you run will get environment variables that match those in the remote deployment, including Kubernetes `Service` addresses.
-<<<<<<< HEAD
-We can see this by running the `env` command inside an Alpine Linux image in a Docker container:
-=======
 We can now see this by running the `env` command inside an Alpine Linux image:
->>>>>>> 0562b4c1
 
 ```console
 host$ telepresence --new-deployment quickstart --docker-run \
@@ -141,21 +132,7 @@
 HELLOWORLD_SERVICE_PORT=2002
 ```
 
-<<<<<<< HEAD
-You can also run a local process, outside a Docker container:
-
-```console
-host$ telepresence --new-deployment quickstart --run env
-KUBERNETES_SERVICE_HOST=127.0.0.1
-KUBERNETES_SERVICE_PORT=60001
-...
-```
-
-You can send a request to the Kubernetes API service and it will get proxied, and you can also use the special hostnames Kubernetes creates for `Services`.
-(You'll get "unauthorized" in the response because you haven't provided credentials.)
-=======
 You can send a request to this new service and it will get proxied, and you can also use the special hostnames Kubernetes creates for `Services`:
->>>>>>> 0562b4c1
 
 ```console
 host$ telepresence --new-deployment quickstart --docker-run \
@@ -384,14 +361,6 @@
   
 ## Changelog
 
-<<<<<<< HEAD
-### 0.9 (unreleased)
-
-Features:
-
-* Added support for `telepresence --run`, allowing using local processes rather than just Docker containers.
-  ([#1](https://github.com/datawire/telepresence/issues/1))
-=======
 ### 0.9 (March 15, 2017)
 
 Features:
@@ -405,7 +374,6 @@
 
 * Fix problem on OS X where Telepresence failed to work due to inability to share default location of temporary files.
   ([#25](https://github.com/datawire/telepresence/issues/25))
->>>>>>> 0562b4c1
 
 ### 0.8 (March 14, 2017)
 
@@ -417,4 +385,4 @@
 
 Bug fixes:
 
-* Fixed bug where combination of `--rm` and `--detach` broke Telepresence on versions of Docker older than 1.13. Thanks to Jean-Paul Calderone for reporting the problem. ([#18](https://github.com/datawire/telepresence/issues/18))
+* Fixed bug where combination of `--rm` and `--detach` broke Telepresence on versions of Docker older than 1.13. Thanks to Jean-Paul Calderone for reporting the problem. ([#18](https://github.com/datawire/telepresence/issues/18))